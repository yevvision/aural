--- conflicted
+++ resolved
@@ -1,4 +1,3 @@
-<<<<<<< HEAD
 <!doctype html>
 <html lang="de">
   <head>
@@ -26,1497 +25,4 @@
     <div id="root"></div>
     <script type="module" src="/src/main.tsx"></script>
   </body>
-=======
-
-<!DOCTYPE html>
-<html lang="de">
-<head>
-    <meta charset="UTF-8">
-    <meta name="viewport" content="width=device-width, initial-scale=1.0">
-    <title>ClickUp Dashboard</title>
-    <style>
-        * {
-            margin: 0;
-            padding: 0;
-            box-sizing: border-box;
-        }
-
-        body {
-            font-family: -apple-system, BlinkMacSystemFont, 'Segoe UI', Roboto, sans-serif;
-            background: #000000;
-            color: #ffffff;
-            min-height: 100vh;
-            padding: 20px;
-        }
-
-        .container {
-            max-width: 1600px;
-            margin: 0 auto;
-        }
-
-        .welcome-header {
-            margin-bottom: 20px;
-            color: #ffffff;
-            background: #1a1a1a;
-            padding: 30px;
-            border-radius: 20px;
-            text-align: center;
-            display: flex;
-            flex-direction: column;
-            align-items: center;
-            gap: 8px;
-        }
-
-        .welcome-text {
-            font-size: 1.4rem;
-            font-weight: 600;
-            line-height: 1.4;
-        }
-
-        .welcome-name-line {
-            display: flex;
-            align-items: center;
-            gap: 12px;
-            font-size: 1.4rem;
-        }
-
-        .profile-pic {
-            width: 40px;
-            height: 40px;
-            border-radius: 50%;
-        }
-
-        .top-controls {
-            position: absolute;
-            top: 20px;
-            right: 20px;
-            display: flex;
-            gap: 10px;
-            z-index: 1000;
-        }
-
-        .folder-select-btn, .refresh-btn, .logout-btn {
-            padding: 8px 16px;
-            border: none;
-            border-radius: 20px;
-            font-size: 12px;
-            font-weight: 600;
-            cursor: pointer;
-            transition: all 0.2s;
-        }
-
-        .folder-select-btn {
-            background: #fbbf24;
-            color: #000;
-        }
-
-        .folder-select-btn:hover {
-            background: #f59e0b;
-        }
-
-        .refresh-btn {
-            background: #374151;
-            color: #fff;
-        }
-
-        .refresh-btn:hover {
-            background: #4b5563;
-        }
-
-        .logout-btn {
-            background: #dc2626;
-            color: #fff;
-        }
-
-        .logout-btn:hover {
-            background: #ef4444;
-        }
-
-        .api-section {
-            background: #ffffff;
-            border-radius: 20px;
-            padding: 30px;
-            margin-bottom: 20px;
-            text-align: center;
-        }
-
-        .api-section.hidden {
-            display: none;
-        }
-
-        .api-section h2 {
-            margin-bottom: 20px;
-            color: #1e293b;
-            font-weight: 600;
-        }
-
-        .api-input-group {
-            display: flex;
-            gap: 12px;
-            max-width: 500px;
-            margin: 0 auto;
-        }
-
-        .api-input {
-            flex: 1;
-            padding: 12px 16px;
-            border: 1px solid #e2e8f0;
-            border-radius: 12px;
-            font-size: 14px;
-            background: #f8fafc;
-            color: #1e293b;
-        }
-
-        .api-input:focus {
-            outline: none;
-            border-color: #cbd5e1;
-            background: white;
-        }
-
-        .load-btn {
-            padding: 12px 24px;
-            background: #1e293b;
-            color: white;
-            border: none;
-            border-radius: 12px;
-            font-size: 14px;
-            font-weight: 600;
-            cursor: pointer;
-        }
-
-        .load-btn:hover:not(:disabled) {
-            background: #334155;
-        }
-
-        .load-btn:disabled {
-            opacity: 0.6;
-            cursor: not-allowed;
-        }
-
-        .filter-section {
-            background: #1a1a1a;
-            border-radius: 20px;
-            margin-bottom: 15px;
-            overflow: hidden;
-            display: none;
-        }
-
-        .filter-section.show {
-            display: block;
-        }
-
-        .filter-content {
-            padding: 20px;
-        }
-
-        .filter-checkboxes {
-            display: grid;
-            grid-template-columns: repeat(auto-fit, minmax(200px, 1fr));
-            gap: 12px;
-        }
-
-        .checkbox-group {
-            display: flex;
-            align-items: center;
-            gap: 10px;
-            padding: 12px 14px;
-            background: #2a2a2a;
-            border-radius: 12px;
-            position: relative;
-        }
-
-        .checkbox-group input[type="checkbox"] {
-            width: 16px;
-            height: 16px;
-            accent-color: #fbbf24;
-        }
-
-        .checkbox-group label {
-            cursor: pointer;
-            font-size: 0.85rem;
-            color: #ffffff;
-            font-weight: 500;
-            flex: 1;
-        }
-
-        .folder-menu {
-            position: relative;
-        }
-
-        .folder-menu-btn {
-            background: none;
-            border: none;
-            color: #94a3b8;
-            cursor: pointer;
-            padding: 4px;
-            border-radius: 4px;
-        }
-
-        .folder-menu-btn:hover {
-            background: #374151;
-            color: #ffffff;
-        }
-
-        .folder-dropdown {
-            position: absolute;
-            top: 100%;
-            right: 0;
-            background: #2a2a2a;
-            border-radius: 12px;
-            padding: 12px;
-            min-width: 200px;
-            z-index: 1000;
-            display: none;
-            box-shadow: 0 4px 12px rgba(0, 0, 0, 0.5);
-        }
-
-        .folder-dropdown.show {
-            display: block;
-        }
-
-        .folder-dropdown input {
-            width: 100%;
-            padding: 6px 8px;
-            margin: 4px 0;
-            background: #374151;
-            border: 1px solid #4b5563;
-            border-radius: 8px;
-            color: #ffffff;
-            font-size: 12px;
-        }
-
-        .folder-dropdown label {
-            font-size: 0.75rem;
-            color: #94a3b8;
-            display: block;
-            margin-top: 8px;
-            margin-bottom: 4px;
-        }
-
-        .folder-icons {
-            display: flex;
-            gap: 8px;
-            margin-top: 8px;
-        }
-
-        .folder-icon {
-            width: 24px;
-            height: 24px;
-            border-radius: 50%;
-            display: flex;
-            align-items: center;
-            justify-content: center;
-            cursor: pointer;
-            font-size: 10px;
-            text-decoration: none;
-            font-weight: 700;
-            color: #000;
-        }
-
-        .folder-icon.miro {
-            background: #fbbf24;
-        }
-
-        .folder-icon.brand {
-            background: #dc2626;
-            color: #fff;
-        }
-
-        .folder-icon.custom {
-            background: #6b7280;
-            color: #fff;
-        }
-
-        .folder-icon:hover {
-            transform: scale(1.1);
-        }
-
-        .tasks-grid {
-            display: grid;
-            grid-template-columns: repeat(auto-fit, minmax(300px, 1fr));
-            gap: 10px;
-            margin-bottom: 15px;
-        }
-
-        .column {
-            background: #ffffff;
-            border-radius: 20px;
-            overflow: hidden;
-            position: relative;
-        }
-
-        .column.mixed {
-            background: #e8f5e8;
-        }
-
-        .column.mixed .column-header {
-            background: #d4edda;
-        }
-
-        .column.mixed .column-content {
-            background: #e8f5e8;
-        }
-
-        .column-header {
-            padding: 12px 16px;
-            cursor: pointer;
-            display: flex;
-            justify-content: space-between;
-            align-items: center;
-            user-select: none;
-            color: #1e293b;
-            background: #f8fafc;
-            font-size: 0.85rem;
-        }
-
-        .column-header-left {
-            display: flex;
-            align-items: center;
-            gap: 8px;
-        }
-
-        .column-title {
-            font-weight: 600;
-            font-size: 0.85rem;
-            white-space: nowrap;
-            overflow: hidden;
-            text-overflow: ellipsis;
-            max-width: 150px;
-        }
-
-        .column-icons {
-            display: flex;
-            gap: 4px;
-        }
-
-        .column-icon {
-            width: 16px;
-            height: 16px;
-            border-radius: 50%;
-            display: flex;
-            align-items: center;
-            justify-content: center;
-            cursor: pointer;
-            font-size: 9px;
-            text-decoration: none;
-            font-weight: 700;
-        }
-
-        .column-icon.miro {
-            background: #fbbf24;
-            color: #000;
-        }
-
-        .column-icon.brand {
-            background: #dc2626;
-            color: #fff;
-        }
-
-        .column-icon.custom {
-            background: #6b7280;
-            color: #fff;
-        }
-
-        .column-count {
-            background: rgba(0,0,0,0.08);
-            padding: 3px 8px;
-            border-radius: 10px;
-            font-size: 0.7rem;
-            font-weight: 600;
-            margin-right: 8px;
-        }
-
-        .toggle-triangle {
-            width: 0;
-            height: 0;
-            border-left: 5px solid transparent;
-            border-right: 5px solid transparent;
-            border-top: 6px solid #666666;
-            transition: transform 0.3s ease;
-        }
-
-        .toggle-triangle.collapsed {
-            transform: rotate(-90deg);
-        }
-
-        .special-header {
-            padding: 12px 16px;
-            cursor: pointer;
-            display: flex;
-            justify-content: space-between;
-            align-items: center;
-            user-select: none;
-            background: #f8fafc;
-            color: #1e293b;
-            font-size: 0.85rem;
-        }
-
-        .overdue-header .special-title {
-            color: #dc2626;
-            font-weight: 600;
-        }
-
-        .unplanned-header .special-title {
-            color: #0369a1;
-            font-weight: 600;
-        }
-
-        .special-count {
-            background: rgba(0,0,0,0.08);
-            padding: 3px 8px;
-            border-radius: 10px;
-            font-size: 0.7rem;
-            font-weight: 600;
-            margin-right: 8px;
-        }
-
-        .column-content {
-            padding: 0;
-            max-height: none;
-            overflow: visible;
-            background: #ffffff;
-            transition: all 0.3s ease;
-        }
-
-        .column-content.collapsed {
-            max-height: 0;
-            overflow: hidden;
-        }
-
-        .column.mixed .column-content {
-            background: #e8f5e8;
-        }
-
-        .task-item {
-            background: #808080;
-            border-radius: 6px;
-            padding: 8px 12px;
-            margin: 8px 12px;
-            transition: background-color 0.2s;
-            font-size: 0.8rem;
-        }
-
-        .task-name {
-            font-weight: 600;
-            color: #1e293b;
-            font-size: 0.8rem;
-            margin-bottom: 4px;
-            line-height: 1.2;
-        }
-
-        .task-path {
-            font-size: 0.65rem;
-            color: #999999;
-            margin-bottom: 4px;
-            font-weight: 400;
-        }
-
-        .task-meta {
-            display: flex;
-            justify-content: space-between;
-            align-items: center;
-            font-size: 0.7rem;
-            gap: 8px;
-        }
-
-        .task-due {
-            color: #666666;
-            font-weight: 500;
-            font-size: 0.7rem;
-        }
-
-        .task-status {
-            padding: 2px 6px;
-            border-radius: 10px;
-            font-size: 0.65rem;
-            font-weight: 600;
-            text-transform: uppercase;
-        }
-
-        .special-sections {
-            display: grid;
-            grid-template-columns: 1fr 1fr;
-            gap: 10px;
-        }
-
-        .special-section {
-            background: #ffffff;
-            border-radius: 20px;
-            overflow: hidden;
-            position: relative;
-        }
-
-        .special-content {
-            padding: 0;
-            max-height: none;
-            overflow: visible;
-            background: #ffffff;
-            transition: all 0.3s ease;
-        }
-
-        .special-content.collapsed {
-            max-height: 0;
-            overflow: hidden;
-        }
-
-        .folder-section {
-            margin: 0;
-            padding: 8px 12px;
-            background: transparent;
-            border-radius: 0;
-        }
-
-        .folder-section:not(:last-child) {
-            border-bottom: 1px solid #f1f5f9;
-        }
-
-        .folder-section-title {
-            font-size: 0.7rem;
-            font-weight: 600;
-            color: #666666;
-            margin-bottom: 6px;
-            text-transform: uppercase;
-            letter-spacing: 0.5px;
-        }
-
-        .loading, .error, .empty-state {
-            text-align: center;
-            padding: 60px 20px;
-            color: #94a3b8;
-        }
-
-        .spinner {
-            border: 3px solid #374151;
-            border-top: 3px solid #fbbf24;
-            border-radius: 50%;
-            width: 32px;
-            height: 32px;
-            animation: spin 1s linear infinite;
-            margin: 0 auto 20px;
-        }
-
-        @keyframes spin {
-            0% { transform: rotate(0deg); }
-            100% { transform: rotate(360deg); }
-        }
-
-        .auto-refresh-indicator {
-            font-size: 0.7rem;
-            color: #94a3b8;
-        }
-
-        @media (max-width: 1200px) {
-            .tasks-grid {
-                grid-template-columns: repeat(2, 1fr);
-            }
-        }
-
-        @media (max-width: 768px) {
-            .tasks-grid {
-                grid-template-columns: 1fr;
-            }
-            
-            .special-sections {
-                grid-template-columns: 1fr;
-            }
-
-            .filter-checkboxes {
-                grid-template-columns: 1fr;
-            }
-
-            .welcome-header {
-                text-align: center;
-            }
-
-            .top-controls {
-                position: relative;
-                top: auto;
-                right: auto;
-                margin-bottom: 20px;
-                justify-content: center;
-            }
-        }
-    </style>
-</head>
-<body>
-    <div class="container">
-        <div class="top-controls" id="topControls" style="display: none;">
-            <button class="folder-select-btn" id="folderSelectBtn">📁 Ordner wählen</button>
-            <div class="auto-refresh-indicator" id="refreshTimer">10:00</div>
-            <button class="refresh-btn" id="refreshBtn">🔄</button>
-            <button class="logout-btn" id="logoutBtn">Abmelden</button>
-        </div>
-
-        <div class="welcome-header" id="welcomeHeader" style="display: none;">
-            <div class="welcome-text">Hallo</div>
-            <div class="welcome-name-line">
-                <img id="profilePic" class="profile-pic" src="" alt="Profil">
-                <span id="welcomeName">Benutzer</span> 👋
-            </div>
-            <div class="welcome-text">Willkommen zurück. Hier sind deine Aufgaben.</div>
-        </div>
-
-        <div class="api-section" id="apiSection">
-            <h2>ClickUp Dashboard</h2>
-            <p style="color: #64748b; margin-bottom: 20px;">Geben Sie Ihren ClickUp API Token ein:</p>
-            <div class="api-input-group">
-                <input 
-                    type="password" 
-                    class="api-input" 
-                    id="apiKey" 
-                    placeholder="ClickUp API Token..."
-                    autocomplete="off"
-                >
-                <button class="load-btn" id="loadTasks">Dashboard laden</button>
-            </div>
-        </div>
-
-        <div class="filter-section" id="filterSection">
-            <div class="filter-content" id="filter-content">
-                <div class="filter-checkboxes" id="filterCheckboxes">
-                    <!-- Checkboxes werden hier eingefügt -->
-                </div>
-            </div>
-        </div>
-
-        <div class="content" id="content">
-            <div class="empty-state">
-                <p>API Token eingeben und Dashboard laden...</p>
-            </div>
-        </div>
-    </div>
-
-    <script>
-        let apiToken = '';
-        let allTasks = [];
-        let availableFolders = [];
-        let selectedFolders = new Set();
-        let userProfile = null;
-        let folderSettings = {};
-        let refreshTimer = null;
-        let refreshCountdown = 600;
-
-        document.getElementById('loadTasks').addEventListener('click', loadTasks);
-        document.getElementById('refreshBtn').addEventListener('click', refreshData);
-        document.getElementById('logoutBtn').addEventListener('click', logout);
-        document.getElementById('folderSelectBtn').addEventListener('click', toggleFolderSelection);
-        document.getElementById('apiKey').addEventListener('keypress', function(e) {
-            if (e.key === 'Enter') {
-                loadTasks();
-            }
-        });
-
-        function toggleFolderSelection() {
-            const filterSection = document.getElementById('filterSection');
-            filterSection.classList.toggle('show');
-        }
-
-        function startRefreshTimer() {
-            if (refreshTimer) clearInterval(refreshTimer);
-            
-            refreshTimer = setInterval(() => {
-                refreshCountdown--;
-                updateRefreshDisplay();
-                
-                if (refreshCountdown <= 0) {
-                    refreshData();
-                    refreshCountdown = 600;
-                }
-            }, 1000);
-        }
-
-        function updateRefreshDisplay() {
-            const minutes = Math.floor(refreshCountdown / 60);
-            const seconds = refreshCountdown % 60;
-            const display = `${minutes}:${seconds.toString().padStart(2, '0')}`;
-            const indicator = document.getElementById('refreshTimer');
-            if (indicator) {
-                indicator.textContent = display;
-            }
-        }
-
-        async function refreshData() {
-            if (!apiToken) return;
-            
-            console.log('Automatische Aktualisierung im Hintergrund...');
-            refreshCountdown = 600;
-            
-            const refreshBtn = document.getElementById('refreshBtn');
-            refreshBtn.textContent = '⏳';
-            refreshBtn.disabled = true;
-            
-            try {
-                // Refresh im Hintergrund - UI nicht blockieren
-                await loadTasksInternal(true);
-            } catch (error) {
-                console.error('Refresh-Fehler:', error);
-            }
-            
-            refreshBtn.textContent = '🔄';
-            refreshBtn.disabled = false;
-        }
-
-        function logout() {
-            apiToken = '';
-            allTasks = [];
-            availableFolders = [];
-            selectedFolders.clear();
-            userProfile = null;
-            folderSettings = {};
-            
-            if (refreshTimer) {
-                clearInterval(refreshTimer);
-                refreshTimer = null;
-            }
-            
-            document.getElementById('apiSection').classList.remove('hidden');
-            document.getElementById('topControls').style.display = 'none';
-            document.getElementById('welcomeHeader').style.display = 'none';
-            document.getElementById('filterSection').classList.remove('show');
-            document.getElementById('apiKey').value = '';
-            document.getElementById('content').innerHTML = '<div class="empty-state"><p>API Token eingeben und Dashboard laden...</p></div>';
-        }
-
-        async function loadTasks() {
-            const apiKeyInput = document.getElementById('apiKey');
-            const loadBtn = document.getElementById('loadTasks');
-
-            apiToken = apiKeyInput.value.trim();
-            
-            if (!apiToken) {
-                showError('Bitte API Token eingeben.');
-                return;
-            }
-
-            if (!apiToken.startsWith('pk_')) {
-                showError('Ungültiger Token (muss mit "pk_" beginnen)');
-                return;
-            }
-
-            loadBtn.disabled = true;
-            loadBtn.textContent = 'Lädt...';
-            
-            try {
-                await loadTasksInternal(false);
-                
-                document.getElementById('apiSection').classList.add('hidden');
-                document.getElementById('topControls').style.display = 'flex';
-                document.getElementById('welcomeHeader').style.display = 'flex';
-                
-                startRefreshTimer();
-                
-            } catch (error) {
-                console.error('Load-Fehler:', error);
-                showError(`Fehler: ${error.message}`);
-            }
-
-            loadBtn.disabled = false;
-            loadBtn.textContent = 'Dashboard laden';
-        }
-
-        async function loadTasksInternal(isBackgroundRefresh = false) {
-            const content = document.getElementById('content');
-            
-            if (!isBackgroundRefresh) {
-                content.innerHTML = `
-                    <div class="loading">
-                        <div class="spinner"></div>
-                        <p>Lade Aufgaben und Profil...</p>
-                    </div>
-                `;
-            }
-
-            try {
-                const userResponse = await fetch('https://api.clickup.com/api/v2/user', {
-                    method: 'GET',
-                    headers: {
-                        'Authorization': apiToken,
-                        'Content-Type': 'application/json'
-                    }
-                });
-
-                if (userResponse.ok) {
-                    const userData = await userResponse.json();
-                    userProfile = userData.user;
-                    
-                    // Update nur bei erstem Load, nicht bei Background-Refresh
-                    if (!isBackgroundRefresh) {
-                        const profilePic = document.getElementById('profilePic');
-                        const welcomeName = document.getElementById('welcomeName');
-                        
-                        if (userProfile.profilePicture) {
-                            profilePic.src = userProfile.profilePicture;
-                        } else {
-                            profilePic.src = `https://ui-avatars.com/api/?name=${encodeURIComponent(userProfile.username)}&background=fbbf24&color=000000`;
-                        }
-                        
-                        // Nur Vorname extrahieren
-                        const firstName = userProfile.username.split(' ')[0];
-                        welcomeName.textContent = firstName;
-                    }
-                }
-
-                const teamsResponse = await fetch('https://api.clickup.com/api/v2/team', {
-                    method: 'GET',
-                    headers: {
-                        'Authorization': apiToken,
-                        'Content-Type': 'application/json'
-                    }
-                });
-
-                if (!teamsResponse.ok) {
-                    throw new Error(`API-Fehler: ${teamsResponse.status}`);
-                }
-
-                const teamsData = await teamsResponse.json();
-                const teams = teamsData.teams;
-                
-                allTasks = [];
-                availableFolders = [];
-                const targetSpaces = ['SZ_schiebezimmer', 'EMA', 'Projektkunden', 'PROJEKTKUNDEN'];
-
-                for (const team of teams) {
-                    const spacesResponse = await fetch(`https://api.clickup.com/api/v2/team/${team.id}/space`, {
-                        method: 'GET',
-                        headers: {
-                            'Authorization': apiToken,
-                            'Content-Type': 'application/json'
-                        }
-                    });
-
-                    if (spacesResponse.ok) {
-                        const spacesData = await spacesResponse.json();
-                        
-                        for (const space of spacesData.spaces) {
-                            if (targetSpaces.includes(space.name)) {
-                                console.log(`Verarbeite Space: ${space.name}`);
-                                await processSpace(space);
-                            }
-                        }
-                    }
-                }
-
-                // Entferne Ordner mit null Aufgaben
-                const folderTaskCounts = {};
-                allTasks.forEach(task => {
-                    const key = task.folderKey;
-                    folderTaskCounts[key] = (folderTaskCounts[key] || 0) + 1;
-                });
-
-                // Filtere Ordner die Aufgaben haben
-                availableFolders = availableFolders.filter(folder => {
-                    return folderTaskCounts[folder.key] > 0;
-                });
-
-                availableFolders.sort((a, b) => {
-                    return (folderTaskCounts[b.key] || 0) - (folderTaskCounts[a.key] || 0);
-                });
-
-                if (selectedFolders.size === 0) {
-                    availableFolders.slice(0, 3).forEach(folder => {
-                        selectedFolders.add(folder.key);
-                    });
-                }
-
-                console.log(`${allTasks.length} Aufgaben geladen, ${availableFolders.length} Ordner mit Aufgaben`);
-                
-                displayApp();
-
-            } catch (error) {
-                throw error;
-            }
-        }
-
-        async function processSpace(space) {
-            try {
-                const foldersResponse = await fetch(`https://api.clickup.com/api/v2/space/${space.id}/folder`, {
-                    method: 'GET',
-                    headers: {
-                        'Authorization': apiToken,
-                        'Content-Type': 'application/json'
-                    }
-                });
-
-                if (foldersResponse.ok) {
-                    const foldersData = await foldersResponse.json();
-                    
-                    for (const folder of foldersData.folders) {
-                        const folderKey = `${space.name}/${folder.name}`;
-                        availableFolders.push({
-                            key: folderKey,
-                            spaceName: space.name,
-                            folderName: folder.name,
-                            folderId: folder.id
-                        });
-
-                        await processFolder(folder, space, folderKey);
-                    }
-                }
-
-                const directListsResponse = await fetch(`https://api.clickup.com/api/v2/space/${space.id}/list`, {
-                    method: 'GET',
-                    headers: {
-                        'Authorization': apiToken,
-                        'Content-Type': 'application/json'
-                    }
-                });
-
-                if (directListsResponse.ok) {
-                    const directListsData = await directListsResponse.json();
-                    
-                    if (directListsData.lists && directListsData.lists.length > 0) {
-                        const folderKey = `${space.name}/Direkte Listen`;
-                        availableFolders.push({
-                            key: folderKey,
-                            spaceName: space.name,
-                            folderName: 'Direkte Listen',
-                            folderId: null
-                        });
-
-                        for (const list of directListsData.lists) {
-                            await processList(list, space, folderKey, `${space.name}/${list.name}`);
-                        }
-                    }
-                }
-            } catch (error) {
-                console.warn(`Fehler bei Space ${space.name}:`, error);
-            }
-        }
-
-        async function processFolder(folder, space, folderKey) {
-            try {
-                const listsResponse = await fetch(`https://api.clickup.com/api/v2/folder/${folder.id}/list`, {
-                    method: 'GET',
-                    headers: {
-                        'Authorization': apiToken,
-                        'Content-Type': 'application/json'
-                    }
-                });
-
-                if (listsResponse.ok) {
-                    const listsData = await listsResponse.json();
-                    
-                    for (const list of listsData.lists) {
-                        await processList(list, space, folderKey, `${space.name}/${folder.name}/${list.name}`);
-                    }
-                }
-            } catch (error) {
-                console.warn(`Fehler bei Folder ${folder.name}:`, error);
-            }
-        }
-
-        async function processList(list, space, folderKey, folderPath) {
-            try {
-                const listTasksResponse = await fetch(`https://api.clickup.com/api/v2/list/${list.id}/task?include_closed=false&subtasks=true`, {
-                    method: 'GET',
-                    headers: {
-                        'Authorization': apiToken,
-                        'Content-Type': 'application/json'
-                    }
-                });
-
-                if (listTasksResponse.ok) {
-                    const listTasksData = await listTasksResponse.json();
-                    const allListTasks = listTasksData.tasks;
-                    
-                    allListTasks.forEach(task => {
-                        if (isMyTask(task) && !isCompleted(task)) {
-                            let taskPath = folderPath;
-                            if (task.parent) {
-                                const parentHierarchy = getFullParentHierarchy(task, allListTasks);
-                                if (parentHierarchy.length > 0) {
-                                    taskPath = `${folderPath} → ${task.name} (${parentHierarchy.join(' → ')})`;
-                                }
-                            }
-                            
-                            task.folderPath = taskPath;
-                            task.folderKey = folderKey;
-                            allTasks.push(task);
-                        }
-                    });
-                }
-            } catch (error) {
-                console.warn(`Fehler bei Liste ${list.name}:`, error);
-            }
-        }
-
-        function getFullParentHierarchy(task, allTasks) {
-            const hierarchy = [];
-            let currentTask = task;
-            
-            while (currentTask && currentTask.parent) {
-                const parentTask = allTasks.find(t => t.id === currentTask.parent);
-                if (parentTask) {
-                    hierarchy.unshift(parentTask.name);
-                    currentTask = parentTask;
-                } else {
-                    break;
-                }
-            }
-            
-            return hierarchy;
-        }
-
-        function isMyTask(task) {
-            if (!task.assignees || task.assignees.length === 0) return false;
-            
-            if (userProfile) {
-                return task.assignees.some(assignee => assignee.id === userProfile.id);
-            }
-            
-            return task.assignees.some(assignee => {
-                const username = (assignee.username || '').toLowerCase();
-                const email = (assignee.email || '').toLowerCase();
-                const fullName = (assignee.full_name || assignee.name || '').toLowerCase();
-                
-                const searchTerms = ['yevgeniy', 'yagolnik', 'yev'];
-                
-                return searchTerms.some(term => 
-                    username.includes(term) || 
-                    email.includes(term) || 
-                    fullName.includes(term)
-                );
-            });
-        }
-
-        function isCompleted(task) {
-            return task.status && (
-                task.status.status === 'complete' || 
-                task.status.status === 'closed' ||
-                task.status.status.toLowerCase().includes('fertig') ||
-                task.status.status.toLowerCase().includes('done')
-            );
-        }
-
-        function displayApp() {
-            const content = document.getElementById('content');
-            
-            const overdueTasks = allTasks.filter(task => {
-                return task.due_date && parseInt(task.due_date) < Date.now();
-            });
-            const unplannedTasks = allTasks.filter(task => !task.due_date);
-
-            let html = `
-                <div class="filter-section">
-                    <div class="filter-header" onclick="toggleFilterSection()">
-                        <div class="filter-title">📁 Ordner auswählen</div>
-                    </div>
-                    <div class="filter-content" id="filter-content">
-                        <div class="filter-checkboxes">
-            `;
-
-            availableFolders.forEach(folder => {
-                const taskCount = allTasks.filter(task => task.folderKey === folder.key).length;
-                const isChecked = selectedFolders.has(folder.key) ? 'checked' : '';
-                const folderId = folder.key.replace(/[^a-zA-Z0-9]/g, '_');
-                
-                html += `
-                    <div class="checkbox-group">
-                        <input type="checkbox" id="folder-${folderId}" 
-                               ${isChecked} onchange="toggleFolder('${folder.key}')" />
-                        <label for="folder-${folderId}">
-                            ${folder.folderName} (${taskCount})
-                        </label>
-                        <div class="folder-menu">
-                            <button class="folder-menu-btn" onclick="toggleFolderMenu('${folderId}')">⋯</button>
-                            <div class="folder-dropdown" id="menu-${folderId}">
-                                <label>Miro Board</label>
-                                <input type="url" placeholder="https://miro.com/..." 
-                                       value="${folderSettings[folder.key]?.miro || ''}" 
-                                       onchange="updateFolderSetting('${folder.key}', 'miro', this.value)">
-                                
-                                <label>Markenhandbuch</label>
-                                <input type="url" placeholder="https://..." 
-                                       value="${folderSettings[folder.key]?.brand || ''}" 
-                                       onchange="updateFolderSetting('${folder.key}', 'brand', this.value)">
-                                
-                                <label>Custom Link 1</label>
-                                <input type="url" placeholder="https://..." 
-                                       value="${folderSettings[folder.key]?.custom1 || ''}" 
-                                       onchange="updateFolderSetting('${folder.key}', 'custom1', this.value)">
-                                
-                                <label>Custom Link 2</label>
-                                <input type="url" placeholder="https://..." 
-                                       value="${folderSettings[folder.key]?.custom2 || ''}" 
-                                       onchange="updateFolderSetting('${folder.key}', 'custom2', this.value)">
-                                
-                                <div class="folder-icons">
-                                    ${folderSettings[folder.key]?.miro ? `<a href="${folderSettings[folder.key].miro}" target="_blank" class="folder-icon">M</a>` : ''}
-                                    ${folderSettings[folder.key]?.brand ? `<a href="${folderSettings[folder.key].brand}" target="_blank" class="folder-icon">B</a>` : ''}
-                                    ${folderSettings[folder.key]?.custom1 ? `<a href="${folderSettings[folder.key].custom1}" target="_blank" class="folder-icon">1</a>` : ''}
-                                    ${folderSettings[folder.key]?.custom2 ? `<a href="${folderSettings[folder.key].custom2}" target="_blank" class="folder-icon">2</a>` : ''}
-                                </div>
-                            </div>
-                        </div>
-                    </div>
-                `;
-            });
-
-            html += `
-                        </div>
-                    </div>
-                </div>
-
-                <div class="tasks-grid" id="tasksGrid"></div>
-
-                <div class="special-sections">
-                    <div class="special-section">
-                        <div class="special-header overdue-header" onclick="toggleSpecialSection('overdue')">
-                            <div class="special-title">🚨 Überfällig (${overdueTasks.length})</div>
-                        </div>
-                        <div class="special-content" id="overdue-content">
-            `;
-
-            const overdueByFolder = groupTasksByFolder(overdueTasks);
-            Object.entries(overdueByFolder).forEach(([folderName, tasks]) => {
-                html += `
-                    <div class="folder-section">
-                        <div class="folder-section-title">${folderName}</div>
-                `;
-                tasks.forEach(task => {
-                    html += renderTaskItem(task);
-                });
-                html += `</div>`;
-            });
-
-            html += `
-                        </div>
-                    </div>
-
-                    <div class="special-section">
-                        <div class="special-header unplanned-header" onclick="toggleSpecialSection('unplanned')">
-                            <div class="special-title">📋 Ungeplant (${unplannedTasks.length})</div>
-                        </div>
-                        <div class="special-content" id="unplanned-content">
-            `;
-
-            const unplannedByFolder = groupTasksByFolder(unplannedTasks);
-            Object.entries(unplannedByFolder).forEach(([folderName, tasks]) => {
-                html += `
-                    <div class="folder-section">
-                        <div class="folder-section-title">${folderName}</div>
-                `;
-                tasks.forEach(task => {
-                    html += renderTaskItem(task);
-                });
-                html += `</div>`;
-            });
-
-            html += `
-                        </div>
-                    </div>
-                </div>
-            `;
-
-            content.innerHTML = html;
-            updateTasksDisplay();
-        }
-
-        function updateFolderSetting(folderKey, setting, value) {
-            if (!folderSettings[folderKey]) {
-                folderSettings[folderKey] = {};
-            }
-            folderSettings[folderKey][setting] = value;
-            
-            const folderId = folderKey.replace(/[^a-zA-Z0-9]/g, '_');
-            const iconsContainer = document.querySelector(`#menu-${folderId} .folder-icons`);
-            if (iconsContainer) {
-                iconsContainer.innerHTML = `
-                    ${folderSettings[folderKey]?.miro ? `<a href="${folderSettings[folderKey].miro}" target="_blank" class="folder-icon">M</a>` : ''}
-                    ${folderSettings[folderKey]?.brand ? `<a href="${folderSettings[folderKey].brand}" target="_blank" class="folder-icon">B</a>` : ''}
-                    ${folderSettings[folderKey]?.custom1 ? `<a href="${folderSettings[folderKey].custom1}" target="_blank" class="folder-icon">1</a>` : ''}
-                    ${folderSettings[folderKey]?.custom2 ? `<a href="${folderSettings[folderKey].custom2}" target="_blank" class="folder-icon">2</a>` : ''}
-                `;
-            }
-            
-            // Update auch in der Tasks-Grid
-            updateTasksDisplay();
-        }
-
-        function toggleFolderMenu(folderId) {
-            const menu = document.getElementById(`menu-${folderId}`);
-            const allMenus = document.querySelectorAll('.folder-dropdown');
-            
-            allMenus.forEach(m => {
-                if (m.id !== `menu-${folderId}`) {
-                    m.classList.remove('show');
-                }
-            });
-            
-            menu.classList.toggle('show');
-        }
-
-        function groupTasksByFolder(tasks) {
-            const grouped = {};
-            tasks.forEach(task => {
-                const folderName = availableFolders.find(f => f.key === task.folderKey)?.folderName || 'Unbekannt';
-                if (!grouped[folderName]) {
-                    grouped[folderName] = [];
-                }
-                grouped[folderName].push(task);
-            });
-            return grouped;
-        }
-
-        function toggleFolder(folderKey) {
-            if (selectedFolders.has(folderKey)) {
-                selectedFolders.delete(folderKey);
-            } else {
-                selectedFolders.add(folderKey);
-            }
-            updateTasksDisplay();
-        }
-
-        function updateTasksDisplay() {
-            const tasksGrid = document.getElementById('tasksGrid');
-            
-            if (selectedFolders.size === 0) {
-                tasksGrid.innerHTML = '<div class="empty-state"><p>Keine Ordner ausgewählt</p></div>';
-                return;
-            }
-
-            let html = '';
-            const selectedArray = Array.from(selectedFolders);
-
-            selectedArray.forEach(folderKey => {
-                const folder = availableFolders.find(f => f.key === folderKey);
-                const folderTasks = allTasks
-                    .filter(task => task.folderKey === folderKey)
-                    .sort((a, b) => {
-                        const aDate = a.due_date ? parseInt(a.due_date) : Infinity;
-                        const bDate = b.due_date ? parseInt(b.due_date) : Infinity;
-                        const now = Date.now();
-                        
-                        const aOverdue = aDate < now;
-                        const bOverdue = bDate < now;
-                        
-                        if (aOverdue && !bOverdue) return -1;
-                        if (!aOverdue && bOverdue) return 1;
-                        
-                        return aDate - bDate;
-                    });
-
-                const folderIcons = generateFolderIcons(folderKey);
-
-                html += `
-                    <div class="column">
-                        <div class="column-header" onclick="toggleColumn('${folderKey.replace(/[^a-zA-Z0-9]/g, '_')}')">
-                            <div class="column-header-left">
-                                <div class="column-title" title="${folder.folderName}">${folder.folderName}</div>
-                                <div class="column-icons">${folderIcons}</div>
-                            </div>
-                            <div>
-                                <span class="column-count">${folderTasks.length}</span>
-                            </div>
-                        </div>
-                        <div class="column-content" id="content-${folderKey.replace(/[^a-zA-Z0-9]/g, '_')}">
-                `;
-
-                folderTasks.forEach(task => {
-                    html += renderTaskItem(task);
-                });
-
-                html += `</div></div>`;
-            });
-
-            const unselectedFolders = availableFolders.filter(f => !selectedFolders.has(f.key));
-            const folderTaskCounts = {};
-            unselectedFolders.forEach(folder => {
-                folderTaskCounts[folder.key] = allTasks.filter(task => task.folderKey === folder.key).length;
-            });
-
-            unselectedFolders.sort((a, b) => (folderTaskCounts[b.key] || 0) - (folderTaskCounts[a.key] || 0));
-
-            const mixedTasks = [];
-            unselectedFolders.forEach(folder => {
-                const tasks = allTasks.filter(task => task.folderKey === folder.key);
-                mixedTasks.push(...tasks);
-            });
-
-            if (mixedTasks.length > 0) {
-                html += `
-                    <div class="column mixed">
-                        <div class="column-header" onclick="toggleColumn('mixed')">
-                            <div class="column-header-left">
-                                <div class="column-title">Andere Ordner</div>
-                            </div>
-                            <div>
-                                <span class="column-count">${mixedTasks.length}</span>
-                            </div>
-                        </div>
-                        <div class="column-content" id="content-mixed">
-                `;
-
-                const mixedByFolder = {};
-                mixedTasks.forEach(task => {
-                    const folderName = availableFolders.find(f => f.key === task.folderKey)?.folderName || 'Unbekannt';
-                    if (!mixedByFolder[folderName]) {
-                        mixedByFolder[folderName] = [];
-                    }
-                    mixedByFolder[folderName].push(task);
-                });
-
-                Object.entries(mixedByFolder).forEach(([folderName, tasks]) => {
-                    html += `
-                        <div class="folder-section">
-                            <div class="folder-section-title">${folderName}</div>
-                    `;
-                    tasks.forEach(task => {
-                        html += renderTaskItem(task);
-                    });
-                    html += `</div>`;
-                });
-
-                html += `</div></div>`;
-            }
-
-            tasksGrid.innerHTML = html;
-        }
-
-        function generateFolderIcons(folderKey) {
-            const settings = folderSettings[folderKey];
-            if (!settings) return '';
-            
-            let icons = '';
-            if (settings.miro) {
-                icons += `<a href="${settings.miro}" target="_blank" class="column-icon" title="Miro Board">M</a>`;
-            }
-            if (settings.brand) {
-                icons += `<a href="${settings.brand}" target="_blank" class="column-icon" title="Markenhandbuch">B</a>`;
-            }
-            if (settings.custom1) {
-                icons += `<a href="${settings.custom1}" target="_blank" class="column-icon" title="Custom Link 1">1</a>`;
-            }
-            if (settings.custom2) {
-                icons += `<a href="${settings.custom2}" target="_blank" class="column-icon" title="Custom Link 2">2</a>`;
-            }
-            
-            return icons;
-        }
-
-        function renderTaskItem(task) {
-            const taskUrl = task.url || `https://app.clickup.com/t/${task.id}`;
-            const dueDate = task.due_date ? new Date(parseInt(task.due_date)) : null;
-            let dueDateClass = '';
-            let dueDateText = 'Ungeplant';
-
-            if (dueDate) {
-                const now = new Date();
-                const diffTime = dueDate.getTime() - now.getTime();
-                const diffDays = Math.ceil(diffTime / (1000 * 60 * 60 * 24));
-
-                dueDateText = dueDate.toLocaleDateString('de-DE', { day: '2-digit', month: '2-digit' });
-
-                if (diffDays < 0) {
-                    dueDateClass = 'overdue';
-                    dueDateText += ` (${Math.abs(diffDays)}d überfällig)`;
-                } else if (diffDays === 0) {
-                    dueDateClass = 'today';
-                    dueDateText += ' (Heute)';
-                } else if (diffDays === 1) {
-                    dueDateClass = 'today';
-                    dueDateText += ' (Morgen)';
-                }
-            }
-
-            const statusClass = getStatusClass(task.status?.status);
-            const statusText = task.status?.status || 'offen';
-
-            return `
-                <div class="task-item">
-                    <div class="task-name">
-                        <a href="${taskUrl}" target="_blank" rel="noopener">
-                            ${task.name}
-                        </a>
-                    </div>
-                    <div class="task-path">${task.folderPath}</div>
-                    <div class="task-meta">
-                        <div class="task-due ${dueDateClass}">${dueDateText}</div>
-                        <span class="task-status ${statusClass}">${statusText}</span>
-                    </div>
-                </div>
-            `;
-        }
-
-        function getStatusClass(status) {
-            if (!status) return 'status-default';
-            const statusLower = status.toLowerCase();
-            
-            if (statusLower.includes('progress') || statusLower.includes('bearbeitung')) return 'status-in-progress';
-            if (statusLower.includes('review') || statusLower.includes('prüfung')) return 'status-review';
-            if (statusLower.includes('open') || statusLower.includes('to do')) return 'status-open';
-            
-            return 'status-default';
-        }
-
-        function toggleColumn(columnId) {
-            const content = document.getElementById(`content-${columnId}`);
-            if (content) {
-                content.classList.toggle('collapsed');
-            }
-        }
-
-        function toggleFilterSection() {
-            const content = document.getElementById('filter-content');
-            if (content) {
-                content.classList.toggle('collapsed');
-            }
-        }
-
-        function toggleSpecialSection(section) {
-            const content = document.getElementById(`${section}-content`);
-            if (content) {
-                content.classList.toggle('collapsed');
-            }
-        }
-
-        function toggleFolderMenu(folderId) {
-            const menu = document.getElementById(`menu-${folderId}`);
-            const allMenus = document.querySelectorAll('.folder-dropdown');
-            
-            allMenus.forEach(m => {
-                if (m.id !== `menu-${folderId}`) {
-                    m.classList.remove('show');
-                }
-            });
-            
-            menu.classList.toggle('show');
-        }
-
-        function groupTasksByFolder(tasks) {
-            const grouped = {};
-            tasks.forEach(task => {
-                const folderName = availableFolders.find(f => f.key === task.folderKey)?.folderName || 'Unbekannt';
-                if (!grouped[folderName]) {
-                    grouped[folderName] = [];
-                }
-                grouped[folderName].push(task);
-            });
-            return grouped;
-        }
-
-        function toggleFolder(folderKey) {
-            if (selectedFolders.has(folderKey)) {
-                selectedFolders.delete(folderKey);
-            } else {
-                selectedFolders.add(folderKey);
-            }
-            updateTasksDisplay();
-        }
-
-        function showError(message) {
-            const content = document.getElementById('content');
-            content.innerHTML = `<div class="error" style="background: #dc2626; color: #ffffff; padding: 30px; border-radius: 20px; text-align: center;"><h3>Fehler</h3><p>${message}</p></div>`;
-        }
-
-        document.addEventListener('click', function(e) {
-            if (!e.target.closest('.folder-menu')) {
-                document.querySelectorAll('.folder-dropdown').forEach(menu => {
-                    menu.classList.remove('show');
-                });
-            }
-        });
-    </script>
-</body>
->>>>>>> 458e3bab
 </html>